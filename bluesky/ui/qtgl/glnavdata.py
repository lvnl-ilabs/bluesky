--- conflicted
+++ resolved
@@ -97,7 +97,6 @@
         self.vbuf_asphalt, self.vbuf_concrete, self.vbuf_runways, self.vbuf_rwythr, \
             self.apt_ctrlat, self.apt_ctrlon, self.apt_indices = load_aptsurface()
 
-<<<<<<< HEAD
         Signal('state-changed.panzoom').connect(self.panzoom)
 
     def panzoom(self, data, finished=True):
@@ -130,35 +129,7 @@
                                 lon=np.array(data.custwplon, dtype=np.float32))
         lbl = [n[:10].ljust(10) for n in data.custwplbl]
         self.custwplblbuf.update(
-            np.array(lbl, dtype=np.string_))
-        
-=======
-        bs.net.actnodedata_changed.connect(self.actdata_changed)
-        Signal('panzoom').connect(self.on_panzoom_signal)
-
-    def on_panzoom_signal(self, finished):
-        self.actdata_changed(0, bs.net.get_nodedata(), ('PANZOOM',))
-
-    def actdata_changed(self, nodeid, nodedata, changed_elems):
-        if 'PANZOOM' in changed_elems:
-            # TODO panzoom state should always go via nodedata
-            if nodedata.zoom >= 1.0:
-                # Airports may be visible when zoom > 1: in this case, update the list of indicates
-                # of airports that need to be drawn
-                ll_range = max(1.5 / nodedata.zoom, 1.0)
-                indices = np.logical_and(np.abs(self.apt_ctrlat - nodedata.pan[0])
-                                     <= ll_range, np.abs(self.apt_ctrlon - nodedata.pan[1]) <= ll_range)
-                self.apt_inrange = self.apt_indices[indices]
-            else:
-                self.apt_inrange = np.array([])
-        if 'CUSTWPT' in changed_elems:
-            if nodedata.custwplbl:
-                self.customwp.update(lat=nodedata.custwplat,
-                                     lon=nodedata.custwplon)
-                self.custwplblbuf.update(
-                    np.array(nodedata.custwplbl, dtype=np.bytes_))
-            self.ncustwpts = len(nodedata.custwplat)
->>>>>>> c9c797eb
+            np.array(lbl, dtype=np.bytes_))
 
     def create(self):
         apt_size = settings.apt_size
