--- conflicted
+++ resolved
@@ -16,7 +16,6 @@
 class Commandstack:
     """
     Commandstack class definition : command stack & processing class
-
     Methods:
         Commandstack()          :  constructor
         stack(cmdline)          : add a command to the command stack
@@ -26,10 +25,8 @@
                                   scenario file scenname.SCN
         checkfile(t)            : check whether commands need to be
                                   processed from scenario file
-
         process(sim, traf, scr) : central command processing method
                                   (with long elif tree with all commands)
-
     Created by  : Jacco M. Hoekstra (TU Delft)
     """
     def __init__(self, sim, traf, scr):
@@ -91,12 +88,6 @@
                 "acid,float",
                 traf.selhdg
             ],
-<<<<<<< HEAD
-            "LOG": [
-                "LOG acid/area/*,dt",
-                "txt,float",
-                sim.datalog.start
-=======
             "HELP": [
                 "HELP [command]",
                 "[txt]",
@@ -135,7 +126,6 @@
                 "OP",
                 "",
                 sim.start
->>>>>>> 12013bfc
             ],
             "PCALL": [
                 "PCALL filename [REL/ABS]",
@@ -229,7 +219,8 @@
 
         self.extracmdmodules = {
             "SYN_": 'synthetic', 
-            "ASA_":'asascmd'
+            "ASA_":'asascmd', 
+            "LOG_":'log'
         }
 
         # Import modules from the list
