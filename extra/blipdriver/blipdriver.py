try:
    from PyQt5.QtCore import Qt, QEvent, QTimer, pyqtSlot
    from PyQt5.QtGui import QImage
    from PyQt5.QtWidgets import QApplication
    from PyQt5.QtOpenGL import QGLWidget, QGLFormat
    QT_VERSION = 5
except ImportError:
    from PyQt4.QtCore import Qt, QEvent, QTimer, pyqtSlot
    from PyQt4.QtGui import QApplication, QImage
    from PyQt4.QtOpenGL import QGLWidget, QGLFormat
    QT_VERSION = 4

import OpenGL.GL as gl
import numpy as np
from glob import glob
from math import sin, cos, radians
from ctypes import c_float, c_int, c_void_p, Structure
from glhelpers import BlueSkyProgram, RenderObject, Font, UniformBuffer, load_texture, update_buffer, rect

white                = (255, 255, 255)
black                = (0,   0,   0)
yellow               = (255, 255, 0)
green                = (0,   255, 0)
lightblue2           = (148, 178, 235)
lightblue3           = (220, 250, 255)
VERTEX_IS_LATLON, VERTEX_IS_METERS, VERTEX_IS_SCREEN, VERTEX_IS_GLXY = range(4)


def load_lcd_font():
    files = sorted(glob('mcp_font/*.png'))
    img          = QImage(files[0])
    imgsize      = (img.width(), img.height())
    # Set-up the texture array
    tex_id = gl.glGenTextures(1)
    gl.glBindTexture(gl.GL_TEXTURE_2D_ARRAY, tex_id)
    gl.glTexImage3D(gl.GL_TEXTURE_2D_ARRAY, 0, gl.GL_RGBA8, imgsize[0], imgsize[1], len(files), 0, gl.GL_BGRA, gl.GL_UNSIGNED_BYTE, None)
    gl.glTexParameteri(gl.GL_TEXTURE_2D_ARRAY, gl.GL_TEXTURE_MIN_FILTER, gl.GL_LINEAR)
    gl.glTexParameteri(gl.GL_TEXTURE_2D_ARRAY, gl.GL_TEXTURE_MAG_FILTER, gl.GL_LINEAR)
    gl.glTexParameterf(gl.GL_TEXTURE_2D_ARRAY, gl.GL_TEXTURE_WRAP_S, gl.GL_CLAMP_TO_BORDER)
    gl.glTexParameterf(gl.GL_TEXTURE_2D_ARRAY, gl.GL_TEXTURE_WRAP_T, gl.GL_CLAMP_TO_BORDER)

    for i in range(len(files)):
        img = QImage(files[i]).convertToFormat(QImage.Format_ARGB32)
        ptr = c_void_p(int(img.constBits()))
        gl.glTexSubImage3D(gl.GL_TEXTURE_2D_ARRAY, 0, 0, 0, i, imgsize[0], imgsize[1], 1, gl.GL_BGRA, gl.GL_UNSIGNED_BYTE, ptr)

    return tex_id


def lcd_font_idx(chars):
    indices = []
    for c in chars:
        if c == ' ':
            indices += [0] * 6
        elif c == '-':
            indices += [1] * 6
        elif c == '.':
            indices += [2] * 6
        else:
            indices += [int(c) + 3] * 6

    return indices


class ndUBO(UniformBuffer):
    class Data(Structure):
        _fields_ = [("ownhdg", c_float), ("ownlat", c_float), ("ownlon", c_float),
        ("zoom", c_float), ("ownid", c_int), ("vertex_modifiers", c_int)]

    data = Data(0.0, 0.0, 0.0, 4.0, 3)

    def __init__(self):
        super(ndUBO, self).__init__(self.data)

    def set_zoom(self, zoom):
        self.data.zoom   = zoom

    def set_owndata(self, acid, lat, lon, hdg):
        self.data.ownid  = acid
        self.data.ownlat = lat
        self.data.ownlon = lon
        self.data.ownhdg = hdg

    def set_vertex_modifiers(self, scale_type, rotate_ownhdg):
        self.data.vertex_modifiers = scale_type + (10 if rotate_ownhdg else 0)
        self.update()


class BlipDriver(QGLWidget):
    def __init__(self, parent=None):
        super(BlipDriver, self).__init__(parent=parent)
        self.initialized = False
        self.width       = 800
        self.height      = 800
        self.ndviewport  = (100, 200, 600, 600)
        self.mcpviewport = (0, 0, 800, 200)
        self.btn_state   = [False] * 14
        self.resize(800, 800)
        self.setMouseTracking(True)
        self.drag_start  = (0, 0)
        self.btn_pressed = None
        self.selValues   = 5*[0] # [0:courseLeftRight, 1:spd, 2:hdg, 3:alt, 4:vs]
        self.rate        = 0.0
        self.remainder   = 0.0
        self.updownpos   = None

    def create_objects(self):
        self.mcp         = RenderObject(gl.GL_TRIANGLES, vertex=np.array(rect(-1, -1, 2, 2), dtype=np.float32))
        self.mcp_texture = load_texture('mcp737.png')
        self.btn_tex     = load_texture('btn_led.png')

        self.lcd_tex     = load_lcd_font()

        v_mcp_text = []
        for pos in [0.0, 0.03, 0.06,
                    0.31, 0.34, 0.37, 0.4, 0.43,
                    0.644, 0.674, 0.704,
                    0.955, 0.985, 1.015, 1.045, 1.075,
                    1.22, 1.25, 1.28, 1.31, 1.34,
                    1.69, 1.72, 1.75]:
            v, t = Font.char(-0.886 + pos, 0.45, 0.03, 0.25)
            v_mcp_text += v

        self.mcp_text       = RenderObject(gl.GL_TRIANGLES, vertex=np.array(v_mcp_text, dtype=np.float32))
        self.lcd_charcoords = np.zeros(24 * 6, dtype=np.float32)
        self.lcdbuf         = self.mcp_text.bind_attrib(1, 1, self.lcd_charcoords, datatype=gl.GL_FLOAT)

        btn_leds = []
        for pos in [(-0.74, -0.75), (-0.645, -0.75), (-0.37, -0.75), (-0.232, -0.75),
                    (-0.09, -0.75), (0.105, -0.75), (0.2, -0.75),
                    (-0.37, 0.5), (-0.09, 0.5), (-0.09, -0.125),
                     (0.575, 0.34), (0.575, -0.34),
                     (0.684, 0.34), (0.684, -0.34)]:
            btn_leds += rect(pos[0], pos[1], 0.055, 0.075)
        btn_color = np.zeros(14 * 6 * 4, dtype=np.uint8)
        self.btn_leds = RenderObject(gl.GL_TRIANGLES, vertex=np.array(btn_leds, dtype=np.float32), color=btn_color)

        # Button up/down indicator
        w, h, offset = 0.04, 0.16, 0.04
        triangles = np.array([-w, offset,  0.0, offset + h, w, offset,
                     -w, -offset, 0.0, -offset - h, w, -offset], dtype=np.float32)
        col_triangles = np.array(6 * [255, 255, 255, 180], dtype=np.uint8)
        self.updown = RenderObject(gl.GL_TRIANGLES, vertex=triangles, color=col_triangles)

        # Use the same font as the radarwidget
        self.font = Font()
        self.font.create_font_array('../../data/graphics/font/')
        self.font.init_shader(self.text_shader)

        edge = np.zeros(120, dtype=np.float32)
        edge[0:120:2] = 1.4 * np.sin(np.radians(np.arange(-60, 60, 2)))
        edge[1:120:2] = 1.4 * np.cos(np.radians(np.arange(-60, 60, 2)))
        self.edge = RenderObject(gl.GL_LINE_STRIP, vertex=edge, color=white)

        arcs = []
        for i in range(1, 4):
            for angle in range(-60, 60, max(2, 6 - 2 * i)):
                arcs.append(float(i) * 0.35 * sin(radians(angle)))
                arcs.append(float(i) * 0.35 * cos(radians(angle)))
                if i == 4:
                    arcs.append(float(i) * 0.35 * sin(radians(angle + 2)))
                    arcs.append(float(i) * 0.35 * cos(radians(angle + 2)))
        arcs = np.array(arcs, dtype=np.float32)
        self.arcs = RenderObject(gl.GL_LINES, vertex=arcs, color=white)

        mask = []
        for angle in range(-60, 60, 2):
            mask.append(1.4 * sin(radians(angle)))
            mask.append(10.0)
            mask.append(1.4 * sin(radians(angle)))
            mask.append(1.4 * cos(radians(angle)))
        mask = np.array(mask, dtype=np.float32)
        self.mask = RenderObject(gl.GL_TRIANGLE_STRIP, vertex=mask, color=black)

        ticks = np.zeros(288, dtype=np.float32)
        for i in range(72):
            ticktop = 1.46 if i % 6 == 0 else (1.44 if i % 2 == 0 else 1.42)
            ticks[4*i  :4*i+2] = (1.4 * sin(radians(i * 5)), 1.4 * cos(radians(i * 5)))
            ticks[4*i+2:4*i+4] = (ticktop * sin(radians(i * 5)), ticktop * cos(radians(i * 5)))
        self.ticks = RenderObject(gl.GL_LINES, vertex=ticks, color=white)

        ticklbls = np.zeros(24 * 36, dtype=np.float32)
        texcoords = np.zeros(36 * 36, dtype=np.float32)

        for i in range(36):
            if i % 3 == 0:
                w, h, y = 0.045, 0.09, 1.48
            else:
                w, h, y = 0.035, 0.07, 1.46
            tmp = [(-w, h+y), (-w, y), (0.0, h+y), (0.0, h+y), (-w, y), (0.0, y),
                   (0.0, h+y), (0.0, y), (w, h+y), (w, h+y), (0.0, y), (w, y)]

            # numerics start at ASCII 48
            c1 = i / 10 + 48
            c2 = i % 10 + 48
            texcoords[36*i:36*i+18]    = [0, 0, c1, 0, 1, c1, 1, 0, c1, 1, 0, c1, 0, 1, c1, 1, 1, c1]
            texcoords[36*i+18:36*i+36] = [0, 0, c2, 0, 1, c2, 1, 0, c2, 1, 0, c2, 0, 1, c2, 1, 1, c2]
            angle = radians(10 * (36 - i))
            rot = np.array([[cos(angle), -sin(angle)], [sin(angle), cos(angle)]])
            for j in range(12):
                ticklbls[24*i+2*j:24*i+2*j+2] = rot.dot(tmp[j])

        self.ticklbls = RenderObject(gl.GL_TRIANGLES, vertex=ticklbls, color=white, texcoords=texcoords)

        vown = np.array([0.0, 0.0, 0.0, -0.12, 0.065, -0.03, -0.065, -0.03, 0.022, -0.1, -0.022, -0.1], dtype=np.float32)
        self.ownship = RenderObject(gl.GL_LINES, vertex=vown, color=yellow)

        self.spdlabel_text = self.font.prepare_text_string('GS    TAS', 0.05, white, (-0.98, 1.6))
        self.spdlabel_val  = self.font.prepare_text_string('  000    000', 0.05, green, (-0.97, 1.6))

        self.initialized = True
        # Unbind everything
        RenderObject.unbind_all()

    def setAircraftID(self, ac_id):
        self.ac_id = ac_id
        self.setWindowTitle(ac_id)

    def update_aircraft_data(self, ownid, ownlat, ownlon, owntas, ownhdg, n_aircraft):
        self.globaldata.set_owndata(ownid, ownlat, ownlon, ownhdg)
        self.n_aircraft = n_aircraft

    def initializeGL(self):
        """Initialize OpenGL, VBOs, upload data on the GPU, etc."""

        # First check for supported GL version
        gl_version = float(gl.glGetString(gl.GL_VERSION)[:3])
        if gl_version < 3.3:
            return

        # background color
        gl.glClearColor(0, 0, 0, 0)
        gl.glEnable(gl.GL_BLEND)
        gl.glBlendFunc(gl.GL_SRC_ALPHA, gl.GL_ONE_MINUS_SRC_ALPHA)

        # self.mcp_data       = mcpUBO()
        self.globaldata     = ndUBO()
        self.mcp_col_shader = BlueSkyProgram('mcp.vert', 'color.frag')
        self.mcp_tex_shader = BlueSkyProgram('mcp.vert', 'texture.frag')
        self.mcp_txt_shader = BlueSkyProgram('mcp_text.vert', 'mcp_text.frag')
        # self.mcp_txt_shader.bind_uniform_buffer('mcp_data', self.mcp_data)
        # self.mcp_data.update()
        # gl.glBindBuffer(gl.GL_UNIFORM_BUFFER, self.mcp_data.ubo)
        # d = np.ones(24, dtype=np.float32) * 5.0
        # gl.glBufferSubData(gl.GL_UNIFORM_BUFFER, 0, d.nbytes, d)
        self.color_shader   = BlueSkyProgram('normal.vert', 'color.frag')
        self.text_shader    = BlueSkyProgram('text.vert', 'text.frag')
        self.text_shader.bind_uniform_buffer('global_data', self.globaldata)

        self.create_objects()
        self.set_lcd(20, 250, 360, 30000, None, 20)

    def resizeGL(self, width, height):
        pixel_ratio = 1
        if QT_VERSION >= 5:
            pixel_ratio = self.devicePixelRatio()

        self.width, self.height = width / pixel_ratio, height / pixel_ratio
        hmcp = height / 10 * 2
        # paint ND within the largest possible rectangular area in the window
        wnd = hnd = min(width, height - hmcp)
        xnd = max(0, (width - wnd) / 2)
        ynd = hmcp + max(0, (height - hmcp - hnd) / 2)
        self.mcpviewport = (0, 0, width, hmcp)
        self.ndviewport = (xnd, ynd, wnd, hnd)
        
        print 'resize'

    def paintGL(self):
        """Paint the scene."""
        # pass if the framebuffer isn't complete yet or if not initialized
        if not (gl.glCheckFramebufferStatus(gl.GL_FRAMEBUFFER) == gl.GL_FRAMEBUFFER_COMPLETE and self.isVisible() and self.initialized):
            return

        gl.glClearColor(0, 0, 0, 0)
        gl.glClear(gl.GL_COLOR_BUFFER_BIT)
        # Set the viewport and clear the framebuffer

        # --- Draw the ND in its viewport ----
        gl.glViewport(*self.ndviewport)
        self.color_shader.use()
        self.arcs.draw()

        self.ownship.draw()
        self.mask.draw()
        self.edge.draw()

        self.ticks.draw()

        # Select the text shader
        self.text_shader.use()
        self.font.use()
        self.font.set_block_size((0, 0))
        self.globaldata.set_vertex_modifiers(VERTEX_IS_GLXY, True)
        self.ticklbls.draw()

        self.globaldata.set_vertex_modifiers(VERTEX_IS_GLXY, False)
        self.spdlabel_text.draw()
        self.spdlabel_val.draw()

        # --- Draw the MCP in its viewport ---
        gl.glViewport(*self.mcpviewport)
        self.mcp_tex_shader.use()
        gl.glActiveTexture(gl.GL_TEXTURE0 + 0)
        gl.glBindTexture(gl.GL_TEXTURE_2D, self.mcp_texture)
        self.mcp.draw()

        gl.glBindTexture(gl.GL_TEXTURE_2D, self.btn_tex)
        self.btn_leds.draw()

        if self.updownpos is not None:
            self.mcp_col_shader.use()
            gl.glVertexAttrib2f(2, *self.updownpos)
            self.updown.draw()
            gl.glVertexAttrib2f(2, 0.0, 0.0)

        self.mcp_txt_shader.use()
        gl.glActiveTexture(gl.GL_TEXTURE0 + 0)
        gl.glBindTexture(gl.GL_TEXTURE_2D_ARRAY, self.lcd_tex)
        self.mcp_text.draw()

        # Unbind everything
        RenderObject.unbind_all()
        gl.glUseProgram(0)

    def set_lcd(self, course_l=None, iasmach=None, hdg=None, alt=None, vs=None, course_r=None):
        if course_l is not None:
            self.lcd_charcoords[0:18] = lcd_font_idx('%03d' % (int(course_l) % 360))
        if iasmach is not None:
            self.lcd_charcoords[18:48] = lcd_font_idx(str(max(0, iasmach)).rjust(5, ' '))
        if hdg is not None:
            self.lcd_charcoords[48:66] = lcd_font_idx('%03d' % (int(hdg) % 360))
        if alt is not None:
            self.lcd_charcoords[66:96] = lcd_font_idx(('%5d' % min(99999,max(0, alt))).rjust(5, ' '))
        if vs is not None:
            self.lcd_charcoords[96:126] = lcd_font_idx(str(min(9999, max(-9999, vs))).rjust(5, ' '))
        if course_r is not None:
            self.lcd_charcoords[126:144] = lcd_font_idx('%03d' % (int(course_r) % 360))

        update_buffer(self.lcdbuf, self.lcd_charcoords)

    def event(self, event):
        if not self.initialized:
            return super(BlipDriver, self).event(event)

        self.makeCurrent()
        if event.type() in [QEvent.MouseMove, QEvent.MouseButtonPress, QEvent.MouseButtonRelease]:
            px = float(event.x()) / self.width
            py = float(self.height - event.y()) / self.height

        if event.type() == QEvent.MouseButtonPress and event.button() & Qt.LeftButton:
            # Speed knob
            if 0.24 <= px <= 0.273 and 0.05 <= py <= 0.09:
                self.drag_start = event.x(), event.y()
                self.btn_pressed = 'SPD'
                QTimer.singleShot(100, self.updateAPValues)
            # Heading knob
            elif 0.38 <= px <= 0.415 and 0.0788 <= py <= 0.12:
                self.drag_start = event.x(), event.y()
                self.btn_pressed = 'HDG'
                QTimer.singleShot(100, self.updateAPValues)
            # Altitude knob
            elif 0.55 <= px <= 0.583 and 0.075 <= py <= 0.12:
                self.drag_start = event.x(), event.y()
                self.btn_pressed = 'ALT'
                QTimer.singleShot(100, self.updateAPValues)
            # Vertical Speed knob
            elif 0.716 <= px <= 0.738 and 0.0175 <= py <= 0.12:
                self.drag_start = event.x(), event.y()
                self.btn_pressed = 'VS'
                QTimer.singleShot(100, self.updateAPValues)
            # Left Course knob
            elif 0.032 <= px <= 0.075 and 0.07 <= py <= 0.118:
                self.drag_start = event.x(), event.y()
                self.btn_pressed = 'TRK'
                QTimer.singleShot(100, self.updateAPValues)
            # Right Course knob
            elif 0.92 <= px <= 0.96 and 0.0675 <= py <= 0.113:
                self.drag_start = event.x(), event.y()
                self.btn_pressed = 'TRK'
                QTimer.singleShot(100, self.updateAPValues)
                
            pass
        elif event.type() == QEvent.MouseButtonRelease and event.button() & Qt.LeftButton:
            print px, py
            self.btn_pressed = None
            col_triangles = 6 * [255, 255, 255, 180]
            update_buffer(self.updown.colorbuf, np.array(col_triangles, dtype=np.uint8))
            # Bottom-row buttons
            if 0.01625 <= py <= 0.05875:
                if 0.1325 <= px <= 0.1625:
                    # N1
                    self.btn_state[0] = not self.btn_state[0]
                elif 0.1775 <= px <= 0.2075:
                    # SPD
                    self.btn_state[1] = not self.btn_state[1]
                elif 0.3125 <= px <= 0.3425:
                    # LVLCHG
                    self.btn_state[2] = not self.btn_state[2]
                elif 0.385 <= px <= 0.415:
                    # HDGSEL
                    self.btn_state[3] = not self.btn_state[3]
                elif 0.45375 <= px <= 0.48375:
                    # APP
                    self.btn_state[4] = not self.btn_state[4]
                elif 0.54875 <= px <= 0.57875:
                    # ALTHLD
                    self.btn_state[5] = not self.btn_state[5]
                elif 0.6 <= px <= 0.63:
                    # VS
                    self.btn_state[6] = not self.btn_state[6]
            elif 0.31375 <= px <= 0.34875 and 0.14125 <= py <= 0.185:
                # VNAV
                self.btn_state[7] = not self.btn_state[7]
            elif 0.45375 <= px <= 0.48375:
                if 0.1425 <= py <= 0.18375:
                    # LNAV
                    self.btn_state[8] = not self.btn_state[8]
                elif 0.07875 <= py <= 0.1175:
                    # VORLOC
                    self.btn_state[9] = not self.btn_state[9]
            elif 0.7875 <= px <= 0.82125:
                if 0.12 <= py <= 0.1625:
                    # CMDA
                    self.btn_state[10] = not self.btn_state[10]
                elif 0.05625 <= py <= 0.0975:
                    # CWSA
                    self.btn_state[11] = not self.btn_state[11]
            elif 0.84125 <= px <= 0.87125:
                if 0.12 <= py <= 0.1625:
                    # CMDB
                    self.btn_state[12] = not self.btn_state[12]
                elif 0.05625 <= py <= 0.0975:
                    # CWSB
                    self.btn_state[13] = not self.btn_state[13]

            btn_color = []
            for b in self.btn_state:
                btn_color += 24 * [255] if b else 24 * [0]
            update_buffer(self.btn_leds.colorbuf, np.array(btn_color, dtype=np.uint8))
<<<<<<< HEAD
        elif event.type() == QEvent.MouseMove and event.buttons() & Qt.LeftButton:
            if self.btn_pressed is not None:
=======
        elif event.type() == QEvent.MouseMove:
            if event.buttons() & Qt.LeftButton:
>>>>>>> 48fac7b6
                self.rate = float(self.drag_start[1] - event.y()) / self.height
                if self.rate > 1e-2:
                    col_triangles = 3 * [255, 140, 0, 255] + 3 * [255, 255, 255, 180]
                elif self.rate < 1e-2:
                    col_triangles = 3 * [255, 255, 255, 180] + 3 * [255, 140, 0, 255]
                else:
                    col_triangles = 6 * [255, 255, 255, 180]
                update_buffer(self.updown.colorbuf, np.array(col_triangles, dtype=np.uint8))
            elif 0.24 <= px <= 0.273 and 0.05 <= py <= 0.09:
                # Speed button
                self.updownpos = (-0.485, -0.25)
            else:
                self.updownpos = None
            # ismcp = float(self.height - event.y()) / self.height <= 0.2

            pass

        return super(BlipDriver, self).event(event)

    @pyqtSlot()
    def updateAPValues(self):
        if self.btn_pressed == 'TRK':
            val = self.remainder + 15 * self.rate
            self.selValues[0] += int(val)
            self.remainder = val - int(val)
            self.set_lcd(course_l=self.selValues[0])
            self.set_lcd(course_r=self.selValues[0])
        if self.btn_pressed == 'SPD':
            val = self.remainder + 20 * self.rate
            self.selValues[1] += int(val)
            self.remainder = val - int(val)
            self.set_lcd(iasmach=self.selValues[1])
        if self.btn_pressed == 'HDG':
            val = self.remainder + 15 * self.rate
            self.selValues[2] += int(val)
            self.remainder = val - int(val)
            self.set_lcd(hdg=self.selValues[2])
        if self.btn_pressed == 'ALT':
            if abs(self.rate) > 0.06:
                increment = 1000
                val = self.remainder + min(2.0, abs(self.rate) / 0.04) * np.sign(self.rate)
            elif abs(self.rate) > 0.02:
                increment = 100
                val = self.remainder + self.rate / 0.04
            else:
                increment = 10
                val = self.remainder + self.rate / 0.02
                
            self.selValues[3] += int(val) * increment
            self.remainder = val - int(val)
            self.set_lcd(alt=self.selValues[3])
        if self.btn_pressed == 'VS':
            val = self.remainder + 25 * self.rate
            self.selValues[4] += int(val)
            self.remainder = val - int(val)
            self.set_lcd(vs=self.selValues[4])        
            
        if self.btn_pressed is not None:
            QTimer.singleShot(200, self.updateAPValues)


if __name__ == "__main__":
    qapp = QApplication([])

    # Check and set OpenGL capabilities
    if not QGLFormat.hasOpenGL():
        raise RuntimeError('No OpenGL support detected for this system!')
    else:
        f = QGLFormat()
        f.setVersion(3, 3)
        f.setProfile(QGLFormat.CoreProfile)
        f.setDoubleBuffer(True)
        QGLFormat.setDefaultFormat(f)
        print('QGLWidget initialized for OpenGL version %d.%d' % (f.majorVersion(), f.minorVersion()))

    blip = BlipDriver()
    blip.show()

    gltimer          = QTimer(qapp)
    gltimer.timeout.connect(blip.updateGL)
    gltimer.start(50)

    qapp.exec_()<|MERGE_RESOLUTION|>--- conflicted
+++ resolved
@@ -438,13 +438,8 @@
             for b in self.btn_state:
                 btn_color += 24 * [255] if b else 24 * [0]
             update_buffer(self.btn_leds.colorbuf, np.array(btn_color, dtype=np.uint8))
-<<<<<<< HEAD
-        elif event.type() == QEvent.MouseMove and event.buttons() & Qt.LeftButton:
-            if self.btn_pressed is not None:
-=======
         elif event.type() == QEvent.MouseMove:
             if event.buttons() & Qt.LeftButton:
->>>>>>> 48fac7b6
                 self.rate = float(self.drag_start[1] - event.y()) / self.height
                 if self.rate > 1e-2:
                     col_triangles = 3 * [255, 140, 0, 255] + 3 * [255, 255, 255, 180]
